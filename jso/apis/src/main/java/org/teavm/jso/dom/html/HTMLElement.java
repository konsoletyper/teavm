--- conflicted
+++ resolved
@@ -32,13 +32,9 @@
 import org.teavm.jso.dom.xml.NodeList;
 import org.teavm.jso.popover.ToggleEventTarget;
 
-<<<<<<< HEAD
-public interface HTMLElement extends Element, ElementCSSInlineStyle, EventTarget, FocusEventTarget, MouseEventTarget,
-        WheelEventTarget, KeyboardEventTarget, LoadEventTarget, InputEventTarget {
-=======
 public abstract class HTMLElement implements Element, ElementCSSInlineStyle, EventTarget, FocusEventTarget,
-        MouseEventTarget, WheelEventTarget, KeyboardEventTarget, LoadEventTarget, TouchEventTarget, ToggleEventTarget {
->>>>>>> 6af7250e
+        MouseEventTarget, WheelEventTarget, KeyboardEventTarget, LoadEventTarget, TouchEventTarget, ToggleEventTarget,
+        InputEventTarget {
     @Override
     public abstract NodeList<? extends HTMLElement> getElementsByTagName(String name);
 
