--- conflicted
+++ resolved
@@ -134,10 +134,6 @@
         return value != null ? value : def;
     }
 
-<<<<<<< HEAD
-    public static String setProperty(TString key, TString value) {
-        throw new TSecurityException();
-=======
     public static Properties getProperties() {
         initPropertiesIfNeeded();
         Properties result = new Properties();
@@ -168,7 +164,6 @@
 
     public static String clearProperty(String key) {
         return (String) properties.remove(key);
->>>>>>> e885ebdb
     }
 
     @GeneratedBy(SystemNativeGenerator.class)
