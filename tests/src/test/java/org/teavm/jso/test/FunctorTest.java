--- conflicted
+++ resolved
@@ -80,7 +80,17 @@
     interface JSBiFunction extends JSObject {
         int apply(int a, int b);
     }
-<<<<<<< HEAD
+
+    interface WithProperties extends JSObject {
+        @JSProperty
+        String get_foo();
+
+        @JSProperty
+        String get$bar();
+
+        @JSProperty("baz")
+        String propbaz();
+    }
     
     @JSFunctor
     interface JSFunctionWithDefaultMethod extends JSObject {
@@ -97,18 +107,6 @@
         
         public static String staticMethod(){
             return "Content";
-        }
-=======
-
-    interface WithProperties extends JSObject {
-        @JSProperty
-        String get_foo();
-
-        @JSProperty
-        String get$bar();
-
-        @JSProperty("baz")
-        String propbaz();
->>>>>>> eba3fa3a
     }
+      
 }