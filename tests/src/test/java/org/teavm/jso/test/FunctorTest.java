--- conflicted
+++ resolved
@@ -80,7 +80,6 @@
     interface JSBiFunction extends JSObject {
         int apply(int a, int b);
     }
-<<<<<<< HEAD
     
     @JSFunctor
     interface JSFunctionWithDefaultMethod extends JSObject {
@@ -98,7 +97,7 @@
         public static String staticMethod(){
             return "Content";
         }
-=======
+    }
 
     interface WithProperties extends JSObject {
         @JSProperty
@@ -109,6 +108,5 @@
 
         @JSProperty("baz")
         String propbaz();
->>>>>>> eba3fa3a
     }
 }