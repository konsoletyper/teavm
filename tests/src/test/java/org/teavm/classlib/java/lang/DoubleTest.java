/*
 *  Copyright 2014 Alexey Andreev.
 *
 *  Licensed under the Apache License, Version 2.0 (the "License");
 *  you may not use this file except in compliance with the License.
 *  You may obtain a copy of the License at
 *
 *       http://www.apache.org/licenses/LICENSE-2.0
 *
 *  Unless required by applicable law or agreed to in writing, software
 *  distributed under the License is distributed on an "AS IS" BASIS,
 *  WITHOUT WARRANTIES OR CONDITIONS OF ANY KIND, either express or implied.
 *  See the License for the specific language governing permissions and
 *  limitations under the License.
 */
package org.teavm.classlib.java.lang;

import static org.junit.Assert.assertEquals;
import static org.junit.Assert.assertNotEquals;
import static org.junit.Assert.assertTrue;
import static org.junit.Assert.fail;
import java.util.Random;
import org.junit.Test;
import org.junit.runner.RunWith;
import org.teavm.junit.TeaVMTestRunner;

@RunWith(TeaVMTestRunner.class)
public class DoubleTest {
    @Test
    public void parsed() {
        assertEquals(23, Double.parseDouble("23"), 1E-12);
        assertEquals(23, Double.parseDouble("23.0"), 1E-12);
        assertEquals(23, Double.parseDouble("23E0"), 1E-12);
        assertEquals(23, Double.parseDouble("2.30000E1"), 1E-12);
        assertEquals(23, Double.parseDouble("0.23E2"), 1E-12);
        assertEquals(23, Double.parseDouble("0.000023E6"), 1E-12);
        assertEquals(23, Double.parseDouble("00230000e-4"), 1E-12);
        assertEquals(23, Double.parseDouble("2300000000000000000000e-20"), 1E-12);
        assertEquals(23, Double.parseDouble("2300000000000000000000e-20"), 1E-12);
        assertEquals(23, Double.parseDouble("23."), 1E-12);
        assertEquals(0.1, Double.parseDouble("0.1"), 0.001);
        assertEquals(0.1, Double.parseDouble(".1"), 0.001);
        assertEquals(0.1, Double.parseDouble(" .1"), 0.001);
        assertEquals(0.1, Double.parseDouble(".1 "), 0.001);
        assertEquals(-23, Double.parseDouble("-23"), 1E-12);
        assertEquals(0, Double.parseDouble("0.0"), 1E-12);
        assertEquals(0, Double.parseDouble("0"), 1E-12);
        assertEquals(0, Double.parseDouble("00"), 1E-12);
        assertEquals(0, Double.parseDouble("0."), 1E-12);
        assertEquals(0, Double.parseDouble(".0"), 1E-12);
        assertEquals(0, Double.parseDouble("23E-8000"), 1E-12);
        assertEquals(0, Double.parseDouble("00000"), 1E-12);
        assertEquals(0, Double.parseDouble("00000.0000"), 1E-12);
        assertEquals("74.92507492507494", Double.toString(Double.parseDouble("74.92507492507494")));

        assertEquals(4499999999999888888888888.0, Double.parseDouble("4499999999999888888888888"), 1E9);
        assertEquals(0.4499999999999888888888888, Double.parseDouble("0.4499999999999888888888888"), 1E-15);
    }

    @Test
<<<<<<< HEAD
    public void testEquals() {
        assertNotEquals(Double.valueOf(-0.0), Double.valueOf(0.0));
        assertEquals(Double.valueOf(3.0), Double.valueOf(3.0));
=======
    public void randomDoubles() {
        var random = new Random();
        for (var i = 0; i < 10000; ++i) {
            var n = random.nextLong();
            var d = Double.longBitsToDouble(n);
            if (Double.isNaN(d) || Double.isInfinite(d)) {
                continue;
            }
            var actual = Double.parseDouble(Double.toString(d));
            if (n != Double.doubleToLongBits(actual)) {
                System.out.println(d + ", " + n + ", " + Double.doubleToLongBits(actual));
            }
        }
>>>>>>> d19ad928
    }

    @Test
    public void parsedWithError() {
        checkIllegalFormat("");
        checkIllegalFormat("  ");
        checkIllegalFormat("a");
        checkIllegalFormat(" a ");
        checkIllegalFormat("-");
        checkIllegalFormat("-.");
        checkIllegalFormat(".");
        checkIllegalFormat("1e-");
        checkIllegalFormat("1e");
    }

    private void checkIllegalFormat(String string) {
        try {
            Double.parseDouble(string);
            fail("Exception expected parsing string: " + string);
        } catch (NumberFormatException e) {
            // It's expected
        }
    }

    @Test
    public void longBitsExtracted() {
        assertEquals(0x41E23456789ABCDEL, Double.doubleToLongBits(0x1.23456789ABCDEP+31));
        assertEquals(0x3FE1C28F5C28F5C3L >>> 3, Double.doubleToLongBits(0.555) >>> 3);
        assertEquals(0x00000056789ABCDEL, Double.doubleToLongBits(0x0.00056789ABCDEP-1022));
    }

    @Test
    public void longBitsPacked() {
        assertEquals(0x1.23456789ABCDEP+31, Double.longBitsToDouble(0x41E23456789ABCDEL), 0x1.0P-19);
        assertEquals(0x0.00056789ABCDEP-1022, Double.longBitsToDouble(0x00000056789ABCDEL), 0x1.0P-19);
    }

    @Test
    public void hexStringBuilt() {
        assertEquals("0x1.23456789abcdep31", Double.toHexString(0x1.23456789ABCDEP+31));
        assertEquals("0x1.0p0", Double.toHexString(1));
        assertEquals("-0x1.0p0", Double.toHexString(-1));
        assertEquals("0x1.0p1", Double.toHexString(2));
        assertEquals("0x1.8p1", Double.toHexString(3));
        assertEquals("0x1.0p-1", Double.toHexString(0.5));
        assertEquals("0x1.0p-2", Double.toHexString(0.25));
        assertEquals("0x1.0p-1022", Double.toHexString(0x1.0p-1022));
        assertEquals("0x0.8p-1022", Double.toHexString(0x0.8p-1022));
        assertEquals("0x0.001p-1022", Double.toHexString(0x0.001p-1022));
    }

    @Test
    public void compares() {
        assertTrue(Double.compare(10, 5) > 0);
        assertTrue(Double.compare(5, 10) < 0);
        assertTrue(Double.compare(5, 5) == 0);
    }
}<|MERGE_RESOLUTION|>--- conflicted
+++ resolved
@@ -58,11 +58,12 @@
     }
 
     @Test
-<<<<<<< HEAD
     public void testEquals() {
         assertNotEquals(Double.valueOf(-0.0), Double.valueOf(0.0));
         assertEquals(Double.valueOf(3.0), Double.valueOf(3.0));
-=======
+    }
+
+    @Test
     public void randomDoubles() {
         var random = new Random();
         for (var i = 0; i < 10000; ++i) {
@@ -76,7 +77,6 @@
                 System.out.println(d + ", " + n + ", " + Double.doubleToLongBits(actual));
             }
         }
->>>>>>> d19ad928
     }
 
     @Test
