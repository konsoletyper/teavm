/*
 *  Copyright 2017 Alexey Andreev.
 *
 *  Licensed under the Apache License, Version 2.0 (the "License");
 *  you may not use this file except in compliance with the License.
 *  You may obtain a copy of the License at
 *
 *       http://www.apache.org/licenses/LICENSE-2.0
 *
 *  Unless required by applicable law or agreed to in writing, software
 *  distributed under the License is distributed on an "AS IS" BASIS,
 *  WITHOUT WARRANTIES OR CONDITIONS OF ANY KIND, either express or implied.
 *  See the License for the specific language governing permissions and
 *  limitations under the License.
 */

/*
 *  Copyright 2014 Alexey Andreev.
 *
 *  Licensed under the Apache License, Version 2.0 (the "License");
 *  you may not use this file except in compliance with the License.
 *  You may obtain a copy of the License at
 *
 *       http://www.apache.org/licenses/LICENSE-2.0
 *
 *  Unless required by applicable law or agreed to in writing, software
 *  distributed under the License is distributed on an "AS IS" BASIS,
 *  WITHOUT WARRANTIES OR CONDITIONS OF ANY KIND, either express or implied.
 *  See the License for the specific language governing permissions and
 *  limitations under the License.
 */
/*
 *  Licensed to the Apache Software Foundation (ASF) under one or more
 *  contributor license agreements.  See the NOTICE file distributed with
 *  this work for additional information regarding copyright ownership.
 *  The ASF licenses this file to You under the Apache License, Version 2.0
 *  (the "License"); you may not use this file except in compliance with
 *  the License.  You may obtain a copy of the License at
 *
 *     http://www.apache.org/licenses/LICENSE-2.0
 *
 *  Unless required by applicable law or agreed to in writing, software
 *  distributed under the License is distributed on an "AS IS" BASIS,
 *  WITHOUT WARRANTIES OR CONDITIONS OF ANY KIND, either express or implied.
 *  See the License for the specific language governing permissions and
 *  limitations under the License.
 */
package org.teavm.classlib.java.util;

import static org.junit.Assert.assertArrayEquals;
import static org.junit.Assert.assertEquals;
import static org.junit.Assert.assertFalse;
import static org.junit.Assert.assertNotSame;
import static org.junit.Assert.assertNull;
import static org.junit.Assert.assertSame;
import static org.junit.Assert.assertTrue;
import static org.junit.Assert.fail;
import java.io.Serializable;
import java.util.Arrays;
import java.util.Collection;
import java.util.Comparator;
import java.util.HashMap;
import java.util.Iterator;
import java.util.List;
import java.util.Map;
import java.util.NavigableMap;
import java.util.NoSuchElementException;
import java.util.SequencedMap;
import java.util.Set;
import java.util.SortedMap;
import java.util.TreeMap;
import java.util.function.Function;
import java.util.stream.Collectors;
import org.junit.Test;
import org.junit.runner.RunWith;
import org.teavm.junit.TeaVMTestRunner;

@SuppressWarnings("SuspiciousMethodCalls")
@RunWith(TeaVMTestRunner.class)
public class TreeMapTest {

    public static class ReversedComparator implements Comparator<Object> {
        @SuppressWarnings("unchecked")
        @Override
        public int compare(Object o1, Object o2) {
            return -(((Comparable<Object>) o1).compareTo(o2));
        }

        @SuppressWarnings("unchecked")
        public boolean equals(Object o1, Object o2) {
            return (((Comparable<Object>) o1).compareTo(o2)) == 0;
        }
    }

    // Regression for Harmony-1026
    public static class MockComparator<T extends Comparable<T>> implements Comparator<T> {
        @Override
        public int compare(T o1, T o2) {
            if (o1 == o2) {
                return 0;
            }
            if (null == o1 || null == o2) {
                return -1;
            }
            return o1.compareTo(o2);
        }
    }

    // Regression for Harmony-1161
    class MockComparatorNullTolerable implements Comparator<String> {
        @SuppressWarnings("StringEquality")
        @Override
        public int compare(String o1, String o2) {
            if (o1 == o2) {
                return 0;
            }
            if (null == o1) {
                return -1;
            }
            if (null == o2) { // comparator should be symmetric
                return 1;
            }
            return o1.compareTo(o2);
        }
    }

    private TreeMap<Object, Object> tm;

    private Object[] objArray = new Object[1000];

    public TreeMapTest() {
        tm = new TreeMap<>();
        for (int i = 0; i < objArray.length; i++) {
            objArray[i] = i;
            tm.put(Integer.toString(i), i);
        }
    }

    @Test
    public void test_ConstructorLjava_util_Comparator() {
        // Test for method java.util.TreeMap(java.util.Comparator)
        Comparator<Object> comp = new ReversedComparator();
        TreeMap<Object, Object> reversedTreeMap = new TreeMap<>(comp);
        assertTrue("TreeMap answered incorrect comparator", reversedTreeMap
                .comparator() == comp);
        reversedTreeMap.put(Integer.toString(1), 1);
        reversedTreeMap.put(Integer.toString(2), 2);
        assertTrue("TreeMap does not use comparator (firstKey was incorrect)",
                reversedTreeMap.firstKey().equals(Integer.toString(2)));
        assertTrue("TreeMap does not use comparator (lastKey was incorrect)",
                reversedTreeMap.lastKey().equals(Integer.toString(1)));
    }

    @Test
    public void test_ConstructorLjava_util_Map() {
        // Test for method java.util.TreeMap(java.util.Map)
        TreeMap<Object, Object> myTreeMap = new TreeMap<>(new HashMap<>(tm));
        assertEquals("Map is incorrect size", objArray.length, myTreeMap.size());
        for (Object element : objArray) {
            assertEquals("Map has incorrect mappings", myTreeMap.get(element.toString()), element);
        }
    }

    @Test
    public void test_ConstructorLjava_util_SortedMap() {
        // Test for method java.util.TreeMap(java.util.SortedMap)
        Comparator<Object> comp = new ReversedComparator();
        TreeMap<Object, Object> reversedTreeMap = new TreeMap<>(comp);
        reversedTreeMap.put(Integer.toString(1), 1);
        reversedTreeMap.put(Integer.toString(2), 2);
        TreeMap<Object, Object> anotherTreeMap = new TreeMap<>(reversedTreeMap);
        assertTrue("New tree map does not answer correct comparator",
                anotherTreeMap.comparator() == comp);
        assertTrue("TreeMap does not use comparator (firstKey was incorrect)",
                anotherTreeMap.firstKey().equals(Integer.toString(2)));
        assertTrue("TreeMap does not use comparator (lastKey was incorrect)",
                anotherTreeMap.lastKey().equals(Integer.toString(1)));
    }

    @Test
    public void test_clear() {
        // Test for method void java.util.TreeMap.clear()
        tm.clear();
        assertEquals("Cleared map returned non-zero size", 0, tm.size());
    }

    @Test
    public void test_clone() {
        // Test for method java.lang.Object java.util.TreeMap.clone()
        @SuppressWarnings("unchecked")
        TreeMap<Object, Object> clonedMap = (TreeMap<Object, Object>) tm.clone();
        assertEquals("Cloned map does not equal the original map", clonedMap, tm);
        assertNotSame("Cloned map is the same reference as the original map", clonedMap, tm);
        for (Object element : objArray) {
            assertSame("Cloned map contains incorrect elements", clonedMap.get(element.toString()),
                    tm.get(element.toString()));
        }

        TreeMap<Object, Object> map = new TreeMap<>();
        map.put("key", "value");
        // get the keySet() and values() on the original Map
        Set<Object> keys = map.keySet();
        Collection<Object> values = map.values();
        assertEquals("values() does not work", "value", values.iterator().next());
        assertEquals("keySet() does not work", "key", keys.iterator().next());
        @SuppressWarnings("unchecked")
        Map<Object, Object> map2 = (Map<Object, Object>) map.clone();
        map2.put("key", "value2");
        Collection<Object> values2 = map2.values();
        assertNotSame("values() is identical", values, values2);
        // values() and keySet() on the cloned() map should be different
        assertEquals("values() was not cloned", "value2", values2.iterator().next());
        map2.clear();
        map2.put("key2", "value3");
        Set<Object> key2 = map2.keySet();
        assertTrue("keySet() is identical", key2 != keys);
        assertEquals("keySet() was not cloned", "key2", key2.iterator().next());
    }

    @Test
    public void test_comparator() {
        // Test for method java.util.Comparator java.util.TreeMap.comparator()\
        Comparator<Object> comp = new ReversedComparator();
        TreeMap<Object, Object> reversedTreeMap = new TreeMap<>(comp);
        assertTrue("TreeMap answered incorrect comparator", reversedTreeMap.comparator() == comp);
        reversedTreeMap.put(Integer.toString(1), 1);
        reversedTreeMap.put(Integer.toString(2), 2);
        assertTrue("TreeMap does not use comparator (firstKey was incorrect)",
                reversedTreeMap.firstKey().equals(Integer.toString(2)));
        assertTrue("TreeMap does not use comparator (lastKey was incorrect)",
                reversedTreeMap.lastKey().equals(Integer.toString(1)));
    }

    @Test
    public void test_containsKeyLjava_lang_Object() {
        // Test for method boolean
        // java.util.TreeMap.containsKey(java.lang.Object)
        assertTrue("Returned false for valid key", tm.containsKey("95"));
        assertTrue("Returned true for invalid key", !tm.containsKey("XXXXX"));
    }

    @Test
    public void test_containsValueLjava_lang_Object() {
        // Test for method boolean
        // java.util.TreeMap.containsValue(java.lang.Object)
        assertTrue("Returned false for valid value", tm
                .containsValue(objArray[986]));
        assertTrue("Returned true for invalid value", !tm
                .containsValue(new Object()));
    }

    @Test
    public void test_entrySet() {
        // Test for method java.util.Set java.util.TreeMap.entrySet()
        Set<Map.Entry<Object, Object>> anEntrySet = tm.entrySet();
        Iterator<Map.Entry<Object, Object>> entrySetIterator = anEntrySet.iterator();
        assertTrue("EntrySet is incorrect size", anEntrySet.size() == objArray.length);
        Map.Entry<Object, Object> entry;
        while (entrySetIterator.hasNext()) {
            entry = entrySetIterator.next();
            assertTrue("EntrySet does not contain correct mappings", tm.get(entry.getKey()) == entry.getValue());
        }
    }

    @Test
    public void test_firstKey() {
        // Test for method java.lang.Object java.util.TreeMap.firstKey()
        assertEquals("Returned incorrect first key", "0", tm.firstKey());
    }

    @Test
    public void test_getLjava_lang_Object() {
        // Test for method java.lang.Object
        // java.util.TreeMap.get(java.lang.Object)
        Object o = new Object();
        tm.put("Hello", o);
        assertTrue("Failed to get mapping", tm.get("Hello") == o);
    }

    @Test
    public void test_headMapLjava_lang_Object() {
        // Test for method java.util.SortedMap
        // java.util.TreeMap.headMap(java.lang.Object)
        Map<Object, Object> head = tm.headMap("100");
        assertEquals("Returned map of incorrect size", 3, head.size());
        assertTrue("Returned incorrect elements", head.containsKey("0")
                && head.containsValue(Integer.parseInt("1"))
                && head.containsKey("10"));

        // Regression for Harmony-1026
        TreeMap<Integer, Double> map = new TreeMap<>(new MockComparator<>());
        map.put(1, 2.1);
        map.put(2, 3.1);
        map.put(3, 4.5);
        map.put(7, 21.3);
        map.put(null, null);

        SortedMap<Integer, Double> smap = map.headMap(null);
        assertEquals(0, smap.size());

        Set<Integer> keySet = smap.keySet();
        assertEquals(0, keySet.size());

        Set<Map.Entry<Integer, Double>> entrySet = smap.entrySet();
        assertEquals(0, entrySet.size());

        Collection<Double> valueCollection = smap.values();
        assertEquals(0, valueCollection.size());

        // Regression for Harmony-1066
        assertTrue(head instanceof Serializable);

        // Regression for ill-behaved collator
        Comparator<String> c = new Comparator<String>() {
            @Override
            public int compare(String o1, String o2) {
                if (o1 == null) {
                    return 0;
                }
                return o1.compareTo(o2);
            }
        };

        TreeMap<String, String> treemap = new TreeMap<>(c);
        assertEquals(0, treemap.headMap(null).size());

        treemap = new TreeMap<>();
        SortedMap<String, String> headMap = treemap.headMap("100");
        headMap.headMap("100");

        SortedMap<Integer, Integer> intMap;
        SortedMap<Integer, Integer> sub;
        int size = 16;
        intMap = new TreeMap<>();
        for (int i = 0; i < size; i++) {
            intMap.put(i, i);
        }
        sub = intMap.headMap(-1);
        assertEquals("size should be zero", sub.size(), 0);
        assertTrue("submap should be empty", sub.isEmpty());
        try {
            sub.firstKey();
            fail("java.util.NoSuchElementException should be thrown");
        } catch (java.util.NoSuchElementException e) {
            // as expected
        }

        try {
            sub.lastKey();
            fail("java.util.NoSuchElementException should be thrown");
        } catch (java.util.NoSuchElementException e) {
            // as expected
        }

        size = 256;
        intMap = new TreeMap<>();
        for (int i = 0; i < size; i++) {
            intMap.put(i, i);
        }
        sub = intMap.headMap(-1);
        assertEquals("size should be zero", sub.size(), 0);
        assertTrue("submap should be empty", sub.isEmpty());
        try {
            sub.firstKey();
            fail("java.util.NoSuchElementException should be thrown");
        } catch (java.util.NoSuchElementException e) {
            // as expected
        }

        try {
            sub.lastKey();
            fail("java.util.NoSuchElementException should be thrown");
        } catch (java.util.NoSuchElementException e) {
            // as expected
        }
    }

    @Test
    public void test_keySet() {
        // Test for method java.util.Set java.util.TreeMap.keySet()
        Set<Object> ks = tm.keySet();
        assertTrue("Returned set of incorrect size", ks.size() == objArray.length);
        for (int i = 0; i < tm.size(); i++) {
            assertTrue("Returned set is missing keys", ks.contains(Integer.toString(i)));
        }
    }

    @Test
    public void test_lastKey() {
        // Test for method java.lang.Object java.util.TreeMap.lastKey()
        assertTrue("Returned incorrect last key", tm.lastKey().equals(objArray[objArray.length - 1].toString()));
    }

    @Test
    public void test_putLjava_lang_ObjectLjava_lang_Object() {
        // Test for method java.lang.Object
        // java.util.TreeMap.put(java.lang.Object, java.lang.Object)
        Object o = new Object();
        tm.put("Hello", o);
        assertTrue("Failed to put mapping", tm.get("Hello") == o);

        tm = new TreeMap<>();
        assertNull(tm.put(1, new Object()));
    }

    @Test
    public void test_putAllLjava_util_Map() {
        // Test for method void java.util.TreeMap.putAll(java.util.Map)
        TreeMap<Object, Object> x = new TreeMap<>();
        x.putAll(tm);
        assertTrue("Map incorrect size after put", x.size() == tm.size());
        for (Object element : objArray) {
            assertTrue("Failed to put all elements", x.get(element.toString()).equals(element));
        }
    }

    @Test
    public void test_removeLjava_lang_Object() {
        // Test for method java.lang.Object
        // java.util.TreeMap.remove(java.lang.Object)
        tm.remove("990");
        assertTrue("Failed to remove mapping", !tm.containsKey("990"));
    }

    @Test
    public void test_size() {
        // Test for method int java.util.TreeMap.size()
        assertEquals("Returned incorrect size", 1000, tm.size());
    }

    @Test
    public void test_subMapLjava_lang_ObjectLjava_lang_Object() {
        // Test for method java.util.SortedMap
        // java.util.TreeMap.subMap(java.lang.Object, java.lang.Object)
        SortedMap<Object, Object> subMap = tm.subMap(objArray[100].toString(), objArray[109].toString());
        assertEquals("subMap is of incorrect size", 9, subMap.size());
        for (int counter = 100; counter < 109; counter++) {
            assertTrue("SubMap contains incorrect elements", subMap.get(
                    objArray[counter].toString()).equals(objArray[counter]));
        }

        try {
            tm.subMap(objArray[9].toString(), objArray[1].toString());
            fail("end key less than start key should throw IllegalArgumentException");
        } catch (IllegalArgumentException e) {
            // Expected
        }

        // Regression for Harmony-1161
        TreeMap<String, String> treeMapWithNull = new TreeMap<>(new MockComparatorNullTolerable());
        treeMapWithNull.put("key1", "value1"); //$NON-NLS-1$ //$NON-NLS-2$
        treeMapWithNull.put(null, "value2"); //$NON-NLS-1$
        SortedMap<String, String> subMapWithNull = treeMapWithNull.subMap(null,
                "key1"); //$NON-NLS-1$
        assertEquals("Size of subMap should be 1:", 1, subMapWithNull.size()); //$NON-NLS-1$

        // Regression test for typo in lastKey method
        SortedMap<String, String> map = new TreeMap<>();
        map.put("1", "one"); //$NON-NLS-1$ //$NON-NLS-2$
        map.put("2", "two"); //$NON-NLS-1$ //$NON-NLS-2$
        map.put("3", "three"); //$NON-NLS-1$ //$NON-NLS-2$
        assertEquals("3", map.lastKey());
        SortedMap<String, String> sub = map.subMap("1", "3"); //$NON-NLS-1$ //$NON-NLS-2$
        assertEquals("2", sub.lastKey()); //$NON-NLS-1$
    }

    @Test
    public void test_subMap_Iterator() {
        TreeMap<String, String> map = new TreeMap<>();

        String[] keys = { "1", "2", "3" };
        String[] values = { "one", "two", "three" };
        for (int i = 0; i < keys.length; i++) {
            map.put(keys[i], values[i]);
        }

        assertEquals(3, map.size());

        Map<String, String> subMap = map.subMap("", "org/teavm/metaprogramming/test");
        assertEquals(3, subMap.size());

        int size = 0;
        for (Map.Entry<String, String> entry : subMap.entrySet()) {
            assertTrue(map.containsKey(entry.getKey()));
            assertTrue(map.containsValue(entry.getValue()));
            size++;
        }
        assertEquals(map.size(), size);

        size = 0;
        for (String key : subMap.keySet()) {
            assertTrue(map.containsKey(key));
            size++;
        }
        assertEquals(map.size(), size);
    }

    @Test
    public void test_tailMapLjava_lang_Object() {
        // Test for method java.util.SortedMap
        // java.util.TreeMap.tailMap(java.lang.Object)
        Map<Object, Object> tail = tm.tailMap(objArray[900].toString());
        assertTrue("Returned map of incorrect size : " + tail.size(), tail.size() == (objArray.length - 900) + 9);
        for (int i = 900; i < objArray.length; i++) {
            assertTrue("Map contains incorrect entries", tail.containsValue(objArray[i]));
        }

        // Regression for Harmony-1066
        assertTrue(tail instanceof Serializable);

        SortedMap<Integer, Integer> intMap;
        SortedMap<Integer, Integer> sub;
        int size = 16;
        intMap = new TreeMap<>();
        for (int i = 0; i < size; i++) {
            intMap.put(i, i);
        }
        sub = intMap.tailMap(size);
        assertEquals("size should be zero", sub.size(), 0);
        assertTrue("submap should be empty", sub.isEmpty());
        try {
            sub.firstKey();
            fail("java.util.NoSuchElementException should be thrown");
        } catch (java.util.NoSuchElementException e) {
            // as expected
        }

        try {
            sub.lastKey();
            fail("java.util.NoSuchElementException should be thrown");
        } catch (java.util.NoSuchElementException e) {
            // as expected
        }

        size = 256;
        intMap = new TreeMap<>();
        for (int i = 0; i < size; i++) {
            intMap.put(i, i);
        }
        sub = intMap.tailMap(size);
        assertEquals("size should be zero", sub.size(), 0);
        assertTrue("submap should be empty", sub.isEmpty());
        try {
            sub.firstKey();
            fail("java.util.NoSuchElementException should be thrown");
        } catch (java.util.NoSuchElementException e) {
            // as expected
        }

        try {
            sub.lastKey();
            fail("java.util.NoSuchElementException should be thrown");
        } catch (java.util.NoSuchElementException e) {
            // as expected
        }
    }

    @Test
    public void test_values() {
        // Test for method java.util.Collection java.util.TreeMap.values()
        Collection<Object> vals = tm.values();
        vals.iterator();
        assertTrue("Returned collection of incorrect size",
                vals.size() == objArray.length);
        for (Object element : objArray) {
            assertTrue("Collection contains incorrect elements", vals.contains(element));
        }

        TreeMap<Object, Object> myTreeMap = new TreeMap<>();
        for (int i = 0; i < 100; i++) {
            myTreeMap.put(objArray[i], objArray[i]);
        }
        Collection<Object> values = myTreeMap.values();
        values.remove(0);
        assertTrue("Removing from the values collection should remove from the original map",
                !myTreeMap.containsValue(0));
    }

    /*
     * Tests entrySet().contains() method behaviour with respect to entries
     * with null values.
     * Regression test for HARMONY-5788.
     */
    @Test
    public void test_entrySet_contains() throws Exception {
        TreeMap<String, String> master = new TreeMap<>();
        TreeMap<String, String> testMap = new TreeMap<>();

        master.put("null", null);
        Object[] entry = master.entrySet().toArray();
        assertFalse("Empty map should not contain the null-valued entry",
                testMap.entrySet().contains(entry[0]));

        Map<String, String> submap = testMap.subMap("a", "z");
        entry = master.entrySet().toArray();
        assertFalse("Empty submap should not contain the null-valued entry",
                submap.entrySet().contains(entry[0]));

        testMap.put("null", null);
        assertTrue("entrySet().containsAll(...) should work with null values",
                testMap.entrySet().containsAll(master.entrySet()));

        master.clear();
        master.put("null", "0");
        entry = master.entrySet().toArray();
        assertFalse("Null-valued entry should not equal non-null-valued entry",
                testMap.entrySet().contains(entry[0]));
    }

    @Test
    public void mapReversed() {
        NavigableMap<Integer, String> map = createMapOfEvenNumbers();
        NavigableMap<Integer, String> reversedMap = map.descendingMap();
        assertEquals("The first key of reverse map is wrong", Integer.valueOf(998), reversedMap.firstKey());
        assertEquals("The last key of reverse map is wrong", Integer.valueOf(0), reversedMap.lastKey());
        assertTrue("Reversed map does not contain element from original map", reversedMap.containsKey(256));
        assertEquals("Reversed map is of a wrong size", 500, reversedMap.size());
        assertNull(reversedMap.get(1000));
        Iterator<Integer> keys = reversedMap.keySet().iterator();
        assertEquals("Wrong first element got from iterator", Integer.valueOf(998), keys.next());
        assertEquals("Wrong second element got from iterator", Integer.valueOf(996), keys.next());
        assertEquals("Wrong third element got from iterator", Integer.valueOf(994), keys.next());
    }

    @Test
    public void submapReversed() {
        NavigableMap<Integer, String> map = createMapOfEvenNumbers();
        NavigableMap<Integer, String> reversedMap = map.subMap(100, true, 201, true).descendingMap();
        assertEquals("The first key of  map is wrong", Integer.valueOf(200), reversedMap.firstKey());
        assertEquals("The last key of map is wrong", Integer.valueOf(100), reversedMap.lastKey());
        assertTrue("Reversed map does not contain element from original map", reversedMap.containsKey(104));
        assertEquals("Reversed map is of a wrong size", 51, reversedMap.size());
        assertNull(reversedMap.get(103));
        assertNull(reversedMap.get(256));
        Iterator<Integer> keys = reversedMap.keySet().iterator();
        assertEquals("Wrong first element got from iterator", Integer.valueOf(200), keys.next());
        assertEquals("Wrong second element got from iterator", Integer.valueOf(198), keys.next());
        assertEquals("Wrong third element got from iterator", Integer.valueOf(196), keys.next());
    }

    @Test
    public void submapOfReverseSubmapObtained() {
        NavigableMap<Integer, String> map = createMapOfEvenNumbers();
        NavigableMap<Integer, String> reversedMap = map.subMap(100, true, 901, true).descendingMap()
                .subMap(800, false, 201, false);
        assertEquals("The first key of map is wrong", Integer.valueOf(798), reversedMap.firstKey());
        assertEquals("The last key of map is wrong", Integer.valueOf(202), reversedMap.lastKey());
        assertTrue("Reversed map does not contain element from original map", reversedMap.containsKey(244));
        assertEquals("Reversed map is of a wrong size", 299, reversedMap.size());
        assertNull(reversedMap.get(225));
        assertNull(reversedMap.get(100));
        Iterator<Integer> keys = reversedMap.keySet().iterator();
        assertEquals("Wrong first element got from iterator", Integer.valueOf(798), keys.next());
        assertEquals("Wrong second element got from iterator", Integer.valueOf(796), keys.next());
        assertEquals("Wrong third element got from iterator", Integer.valueOf(794), keys.next());
    }

    @Test
    public void tailOfReverseSubmapObtained() {
        NavigableMap<Integer, String> map = createMapOfEvenNumbers();
        NavigableMap<Integer, String> reversedMap = map.subMap(100, true, 901, true).descendingMap()
                .tailMap(800, false);
        assertEquals("The first key of map is wrong", Integer.valueOf(798), reversedMap.firstKey());
        assertEquals("The last key of map is wrong", Integer.valueOf(100), reversedMap.lastKey());
        assertTrue("Reversed map does not contain element from original map", reversedMap.containsKey(144));
        assertEquals("Reversed map is of a wrong size", 350, reversedMap.size());
        assertNull(reversedMap.get(225));
        assertNull(reversedMap.get(94));
        assertNull(reversedMap.get(908));
        Iterator<Integer> keys = reversedMap.keySet().iterator();
        assertEquals("Wrong first element got from iterator", Integer.valueOf(798), keys.next());
        assertEquals("Wrong second element got from iterator", Integer.valueOf(796), keys.next());
        assertEquals("Wrong third element got from iterator", Integer.valueOf(794), keys.next());
    }

    private TreeMap<Integer, String> createMapOfEvenNumbers() {
        TreeMap<Integer, String> treeMap = new TreeMap<>();
        for (int i = 0; i < 1000; i += 2) {
            treeMap.put(i, String.valueOf(i));
        }
        return treeMap;
    }

    @Test
    public void deletesProperly() {
        TreeMap<Integer, Integer> tm = new TreeMap<>();
        for (int i = 0; i <= 100; ++i) {
            tm.put(i, i);
            assertEquals(i + 1, tm.size());
        }
        for (int i = 0; i <= 100; ++i) {
            Integer removed = tm.remove(i);
            assertEquals(Integer.valueOf(i), removed);
            assertEquals(100, tm.size());
            tm.put(i, i + 1);
            assertTrue("13 is expected to be in the map: " + i, tm.containsKey(13));
            assertTrue("99 is expected to be in the map: " + i, tm.containsKey(99));
            assertEquals(101, tm.size());
        }
    }

    @Test
    public void submap() {
        TreeMap<Integer, Integer> map = new TreeMap<>();
        map.put(1, 1);
        map.put(3, 15);
        map.put(4, 20);
        map.put(6, 13);
        map.put(10, 119);

        assertEquals("{}", map.subMap(0, 0).toString());
        assertEquals("{}", map.subMap(7, 9).toString());
        assertEquals("{3=15, 4=20, 6=13}", map.subMap(3, 9).toString());
        assertEquals("{10=119}", map.subMap(10, 29).toString());
        assertEquals("{}", map.subMap(29, 100).toString());
    }

<<<<<<< HEAD
    private static final List<Integer> BASE_LIST = Arrays.asList(1, 6, 2, 5, 3, 4);

    private SequencedMap<Integer, String> generateMap() {
        return BASE_LIST.stream().collect(Collectors.toMap(Function.identity(), i -> Integer.toString(i),
                (a, b) -> a, TreeMap::new));
    }

    @Test
    public void testSequencedMap() {
        SequencedMap<Integer, String> map = generateMap();
        assertEquals(Map.entry(1, "1"), map.pollFirstEntry());
        assertArrayEquals(new Integer[] { 2, 3, 4, 5, 6 }, map.keySet().toArray(new Integer[0]));
        assertEquals(Map.entry(6, "6"), map.pollLastEntry());
        assertArrayEquals(new Integer[] { 2, 3, 4, 5 }, map.keySet().toArray(new Integer[0]));
        assertEquals(Map.entry(5, "5"), map.pollLastEntry());
        assertArrayEquals(new Integer[] { 2, 3, 4 }, map.keySet().toArray(new Integer[0]));
        assertEquals(Map.entry(2, "2"), map.firstEntry());
        assertEquals(Map.entry(4, "4"), map.lastEntry());
        try {
            map.putFirst(1, "1");
            fail();
        } catch (UnsupportedOperationException e) {
            // ok
        }
        map.put(7, "7");
        try {
            map.putLast(3, "3");
            fail();
        } catch (UnsupportedOperationException e) {
            // ok
        }
        assertArrayEquals(new Integer[] { 2, 3, 4, 7 }, map.keySet().toArray(new Integer[0]));
        map = generateMap().reversed();
        assertEquals(Map.entry(6, "6"), map.pollFirstEntry());
        assertArrayEquals(new Integer[] { 5, 4, 3, 2, 1 }, map.keySet().toArray(new Integer[0]));
        assertEquals(Map.entry(1, "1"), map.pollLastEntry());
        assertArrayEquals(new Integer[] { 5, 4, 3, 2 }, map.keySet().toArray(new Integer[0]));
        assertEquals(Map.entry(2, "2"), map.pollLastEntry());
        assertArrayEquals(new Integer[] { 5, 4, 3 }, map.keySet().toArray(new Integer[0]));
        assertEquals(Map.entry(5, "5"), map.firstEntry());
        assertEquals(Map.entry(3, "3"), map.lastEntry());
        try {
            map.putFirst(1, "1");
            fail();
        } catch (UnsupportedOperationException e) {
            // ok
        }
        map.put(7, "7");
        try {
            map.putLast(6, "6");
            fail();
        } catch (UnsupportedOperationException e) {
            // ok
        }
        assertArrayEquals(new Integer[] { 7, 5, 4, 3 }, map.keySet().toArray(new Integer[0]));
    }

    @Test
    public void testSequencedIterators() {
        SequencedMap<Integer, String> map = generateMap();
        Iterator<Integer> it = map.keySet().iterator();
        assertTrue(it.hasNext());
        assertEquals(1, it.next().intValue());
        assertTrue(it.hasNext());
        assertEquals(2, it.next().intValue());
        it.remove();
        assertArrayEquals(new Integer[] { 1, 3, 4, 5, 6 }, map.keySet().toArray(new Integer[0]));
        map = map.reversed();
        it = map.keySet().iterator();
        assertTrue(it.hasNext());
        assertEquals(6, it.next().intValue());
        assertTrue(it.hasNext());
        assertEquals(5, it.next().intValue());
        it.remove();
        assertArrayEquals(new Integer[] { 6, 4, 3, 1 }, map.keySet().toArray(new Integer[0]));
        map = generateMap();
        Iterator<String> sit = map.sequencedValues().iterator();
        assertTrue(sit.hasNext());
        assertEquals("1", sit.next());
        assertTrue(sit.hasNext());
        assertEquals("2", sit.next());
        sit.remove();
        assertArrayEquals(new String[] { "1", "3", "4", "5", "6" }, map.values().toArray(new String[0]));
        map = map.reversed();
        sit = map.sequencedValues().iterator();
        assertTrue(sit.hasNext());
        assertEquals("6", sit.next());
        assertTrue(sit.hasNext());
        assertEquals("5", sit.next());
        sit.remove();
        assertArrayEquals(new String[] { "6", "4", "3", "1" }, map.values().toArray(new String[0]));
    }

    @Test
    public void testEmpty() {
        var empty = new TreeMap<>();
        assertNull(empty.pollFirstEntry());
        assertNull(empty.pollLastEntry());
        assertNull(empty.firstEntry());
        assertNull(empty.lastEntry());
        try {
            empty.entrySet().iterator().next();
            fail();
        } catch (NoSuchElementException e) {
            // ok
        }
        try {
            empty.keySet().iterator().next();
            fail();
        } catch (NoSuchElementException e) {
            // ok
        }
        try {
            empty.values().iterator().next();
            fail();
        } catch (NoSuchElementException e) {
            // ok
=======
    @Test
    public void iteratorRemove() {
        var keys = new String[] { "a", "b", "c", "d", "e", "f", "g" };
        for (var i = 1; i < keys.length; ++i) {
            for (var j = 0; j < i; ++j) {
                var map = new TreeMap<String, Integer>();
                for (var k = 0; k < i; ++k) {
                    map.put(keys[k], k);
                }
                var iter = map.keySet().iterator();
                for (var k = 0; k < i; ++k) {
                    assertEquals(keys[k], iter.next());
                    if (k == j) {
                        iter.remove();
                    }
                }
                assertFalse(iter.hasNext());
            }
>>>>>>> 05454380
        }
    }
}<|MERGE_RESOLUTION|>--- conflicted
+++ resolved
@@ -715,7 +715,27 @@
         assertEquals("{}", map.subMap(29, 100).toString());
     }
 
-<<<<<<< HEAD
+    @Test
+    public void iteratorRemove() {
+        var keys = new String[] { "a", "b", "c", "d", "e", "f", "g" };
+        for (var i = 1; i < keys.length; ++i) {
+            for (var j = 0; j < i; ++j) {
+                var map = new TreeMap<String, Integer>();
+                for (var k = 0; k < i; ++k) {
+                    map.put(keys[k], k);
+                }
+                var iter = map.keySet().iterator();
+                for (var k = 0; k < i; ++k) {
+                    assertEquals(keys[k], iter.next());
+                    if (k == j) {
+                        iter.remove();
+                    }
+                }
+                assertFalse(iter.hasNext());
+            }
+        }
+    }
+
     private static final List<Integer> BASE_LIST = Arrays.asList(1, 6, 2, 5, 3, 4);
 
     private SequencedMap<Integer, String> generateMap() {
@@ -833,26 +853,6 @@
             fail();
         } catch (NoSuchElementException e) {
             // ok
-=======
-    @Test
-    public void iteratorRemove() {
-        var keys = new String[] { "a", "b", "c", "d", "e", "f", "g" };
-        for (var i = 1; i < keys.length; ++i) {
-            for (var j = 0; j < i; ++j) {
-                var map = new TreeMap<String, Integer>();
-                for (var k = 0; k < i; ++k) {
-                    map.put(keys[k], k);
-                }
-                var iter = map.keySet().iterator();
-                for (var k = 0; k < i; ++k) {
-                    assertEquals(keys[k], iter.next());
-                    if (k == j) {
-                        iter.remove();
-                    }
-                }
-                assertFalse(iter.hasNext());
-            }
->>>>>>> 05454380
         }
     }
 }